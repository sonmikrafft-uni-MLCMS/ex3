import numpy as np
from scipy.integrate import odeint
<<<<<<< HEAD
from typing import Callable, List
=======

from typing import Callable
>>>>>>> 0023fae4

# TODO Add module description + optional license


def get_diagonalizable_square_matrix_from_eigen(eigenvalues: list, eigenvectors: list[list], eps=1e-13) -> np.ndarray:
    """Given set of N eigenvalues with corresponding N eigenvectors, return NxN diagonalizable square matrix.
    Uses decomposition of a diagonalizable matrix (https://en.wikipedia.org/wiki/Diagonalizable_matrix).

    :param eigenvalues: List of N eigenvalues
    :type eigenvalues: list
    :param eigenvectors: List of N eigenvectors where eigenvectors are vectors in N
    :type eigenvectors: list[list]
    :param eps: Replace real and imag values with absolute value smaller than this to 0, defaults to 1e-13
    :type eps: [type], optional
    :return: NxN square matrix with matching eigenvalues and eigenvectors
    :rtype: np.ndarray
    """
    D = np.diag(eigenvalues)
    P = np.array(eigenvectors).T
    A = P @ D @ np.linalg.inv(P)

    if (A.real).any():
        A.real[abs(A.real) < eps] = 0
    if (A.imag).any():
        A.imag[abs(A.imag) < eps] = 0
    return A


def calc_flows(A: np.ndarray) -> tuple[tuple[np.ndarray, np.ndarray], tuple[np.ndarray, np.ndarray]]:
    """Given a 2D matrix A, calculate flow fields A*x.

    :param A: 2D matrix A
    :type A: np.ndarray
    :return: Tuple of underlying meshgrid and resulting flow vectors
    :rtype: tuple[tuple[np.ndarray, np.ndarray], tuple[np.ndarray, np.ndarray]]
    """
    x1 = np.arange(-1, 1.0, 0.1)
    x2 = np.arange(-1, 1.0, 0.1)
    X1, X2 = np.meshgrid(x1, x2)
    mesh_tuple = (X1, X2)

    U = A[0, 0] * X1 + A[0, 1] * X2
    V = A[1, 0] * X1 + A[1, 1] * X2
    flow_tuple = (U, V)

    return mesh_tuple, flow_tuple

def calc_logistic_map(r: float, x: float) -> float:
    """Calculate logistical growth for next time stamp

    :param r: growth/decay rate of the population
    :type r: float
    :param x: population at previous time step n
    :type x: float
    :return: population at previous time step n + 1 
    :rtype: float
    """
    return r*x*(1-x)


def calc_logistic_map_orbit(r: float, n_iterations: int) -> List:
    """Calculate the trajectory of the logistic map orbit  

    :param r: growth/decay rate of the population 
    :type r: float
    :param n_iterations: number of iterations for which the orbit states should be calculated 
    :type n_iterations: int
    :return: List/Numpy array of state and timepoints of the orbit trajectory and corresponding growth rate r
    :rtype: np.darray
    """
    
    X=[]
    x = 0.5

    for i in range(n_iterations):
        X.append(x)
        x = calc_logistic_map(r,x)

    T = np.linspace(0,100,len(X))
    return X, T, r


def calc_lorenz(state: np.ndarray, t: float, sigma: float, beta:float, rho:float) -> np.ndarray:
   """Evaluates the non-linear Lorentz equation ODEs

   :param state: current state of ode solver
   :type state: np.array
   :param t: current time stamp of ode solver
   :type t: float
   :param sigma: parameter of lorentz attractor (corresponds to Prandtl-number)
   :type sigma: float
   :param beta: parameter of lorentz attractor
   :type beta: float
   :param rho: parameter of lorentz attractor (corresponds to Rayleigh-number)
   :type rho: float
   :return: time derivatives of the current time stamp
   :rtype: np.ndarray
   """
   x, y, z  = state

   x_dot = sigma*(y - x)
   y_dot = rho*x - y - x*z
   z_dot = x*y - beta*z
   return x_dot, y_dot, z_dot


def calc_lorenz_attractor(sigma: float, beta:float, rho:float, x0: np.ndarray, T_end: int) -> np.ndarray:
    """Calculates a trajectory of the Lorentz attractor until a fixed end point for a initial value and a given parameter set  

    :param sigma: parameter of lorentz attractor (corresponds to Prandtl-number)
    :type sigma: float
    :param beta: parameter of lorentz attractor
    :type beta: float
    :param rho: parameter of lorentz attractor (corresponds to Rayleigh-number)
    :type rho: float
    :param x0: starting point of the trajectory 
    :type x0: np.array
    :param T_end: Timestamp until the trajectory should be calculated (!=number of time points in plot)
    :type T_end: int
    :return: matrix of all states from start till endpoint of trajectory
    :rtype: np.ndarray
    """

    t = np.arange(0.0, T_end, 0.01)
    states = odeint(calc_lorenz,x0, t, args=(sigma,beta,rho))
    return states 


def calc_trajectory_difference(x_t1: np.ndarray, x_t2: np.ndarray) -> np.ndarray:
    """Calculate the euclidean distance between all trajectory points 

    :param x_t1: first trajectory with x,y,z states for t time points 
    :type x_t1: np.ndarray
    :param x_t2: second trajectory with x,y,z states for t time points 
    :type x_t2: np.ndarray
    :return: pointwise distance list where each entry corresponds to euclidean distance between the trajectories (t timepoints entries)
    :rtype: np.ndarray
    """

    distance = np.zeros(x_t1.shape[0])
    distance = np.linalg.norm(x_t1-x_t2, ord=2, axis=1)

    T = np.linspace(0,1000,x_t1.shape[0])
    
    return distance, T


def calc_trajectory_passing_threshold(x_t_difference: list, threshold: float, T_end: float) -> None:
    """Calculates the simulated time stamp where the difference between two trajectories passes a predefined threshold

    :param x_t_difference: list of distance values per time stamp
    :type x_t_difference: list
    :param threshold: threshold which trajectory difference has to reach 
    :type threshold: float
    :param T_end: corresponds to simulated time ans is used to iteration counter into simulated seconds
    :type threshold: float
    """
    
    idx_geq_threshold = np.where(x_t_difference>=threshold)

    try:  
        first_idx = np.amin(idx_geq_threshold)
        t_first_geq_threshold = first_idx*T_end*(1/x_t_difference.shape[0])
        print(f'The threshold = {threshold} was reached after {t_first_geq_threshold} simulated seconds (or in iteration step n={first_idx})')
    
    #raised for zero length (=threshold never passed)
    except ValueError:
        print(f'The threshold = {threshold} was never reached in T={T_end}')  


# Class for generic polynomial evaluation function.
class XDotPoly:
    def __init__(self, polynomial: np.ndarray):
        """Initialize a 1D DGL polynomial in the state x.

        :param polynomial: Rank-1 array of polynomial coefficients.
            If length of the p is is n+1 then the polynomial is described as
            p[0] * x**n + p[1] * x**(n-1) + ... + p[n-1]*x + p[n]
        :type polynomial: np.ndarray
        """
        self.polynomial = polynomial
        self.degree = len(polynomial) - 1

    def get_steady_states(self) -> list:
        """Return the roots of the polynomial DGL which is equal to the states of zero change, i.e. the steady states.

        :return: List of states where polynomial is equal to zero
        :rtype: list
        """
        return list(np.roots(self.polynomial))

    def evaluate(self, x: float) -> float:
        """Evaluate the polynomial at a given state. Equals the change in state.

        :param x: State to evaluate at
        :type x: float
        :return: Change in state at given state
        :rtype: float
        """
        out = 0
        for i in range(self.degree + 1):
            out += self.polynomial[i] * x ** (self.degree - i)
        return out

    def check_stability(self, x: float) -> str:
        """Check the stability at a given steady point.

        List of possibilities:
        - positive change on the left and positive change on the right -> "instable (undefined)"
        - negative change on the left and negative change on the right -> "instable (undefined)"
        - negative change on the left and positive change on the right -> "instable (repulsive)"
        - positive change on the left and negative change on the right -> "stable (attractive)"

        :param x: State value at which to check the stability
        :type x: float
        :return: Categorical string indicating the stability
        :rtype: str
        """
        left_x = x - 0.0001
        right_x = x + 0.0001
        left_val = self.evaluate(left_x)
        right_val = self.evaluate(right_x)

        if left_val * right_val > 0:
            return "instable (undefined)"
        if left_val < 0 and right_val > 0:
            return "instable (repulsive)"
        if left_val > 0 and right_val < 0:
            return "stable (attractive)"
        return "error"

    @staticmethod
    def get_stability_for_parametric(
        f: Callable, param_min: float, param_max: float, num: int = 100
    ) -> tuple[list[float], list[float], list[str]]:
        """Investigates the stability of a polynomial DGL within a given range of parameters.
        Only real steady states are considered (zero imaginary part).

        :param f: Callable that takes in one parameter and returns a polynomial vector representation
        :type f: Callable
        :param param_min: Minimum parameter value to investigate stability at
        :type param_min: float
        :param param_max: Maximum parameter value to investigate stability at
        :type param_max: float
        :param num: Number of steps between param_min and param_max to investigate, defaults to 100
        :type num: int, optional
        :return: Tuple of:
            a) List of params that were checked
            b) List of steady state for this parameter configuration
            c) List strings indicating the stability at the tested configurations
            e.g
            a) [0, 1, 1, 2, 2]
            b) [0, -1, 1, -2, 2]
            c) ["instable", "instable", "stable", "instable", "stable"]
        :rtype: tuple[list[float], list[float], list[str]]
        """
        param_vec = np.linspace(param_min, param_max, num + 1)

        params = []
        steady_states = []
        stability = []

        for param in param_vec:
            p = XDotPoly(f(param))
            current_steady_states = p.get_steady_states()
            for steady_state in current_steady_states:
                if np.imag(steady_state) != 0:
                    continue
                params.append(param)
                steady_states.append(steady_state)
                stability.append(p.check_stability(steady_state))

        return (params, steady_states, stability)


# Class for Andronov-Hopf bifurcation analysis of a 2D DGL.
class AndronovHopf:
    @staticmethod
    def calc_flows(y: tuple[float, float], alpha: float) -> tuple[float, float]:
        """Calculate the flow field for the Andronov-Hopf equation.

        :param y: State tuple (x0, x1)
        :type mesh_tuple: tuple[float, float]
        :param alpha: parameter alpha value
        :type alpha: float
        :return: Tuple of resulting partial derivatives (dx1, dx2)
        :rtype: tuple[float, float]
        """
        x1, x2 = y
        dx1 = alpha * x1 - x2 - x1 * (x1 ** 2 + x2 ** 2)
        dx2 = x1 + alpha * x2 - x2 * (x1 ** 2 + x2 ** 2)
        return dx1, dx2

    @staticmethod
    def solve(t: np.ndarray, y0: tuple[float, float], alpha: float) -> tuple[np.ndarray, np.ndarray]:
        """Solve the DGL for the given initial conditions and parameter alpha.

        :param t: time vector for which to calculate the solution
        :type t: np.ndarray
        :param y0: initial condition (x0, x1)
        :type y0: tuple[float, float]
        :param alpha: parameter alpha value
        :type alpha: float
        :return: tuple of states (x1, x2) that are the solution of the DGL
        :rtype: tuple[np.ndarray, np.ndarray]
        """
        deriv = lambda y, t, alpha: AndronovHopf.calc_flows(y, alpha)
        ret = odeint(deriv, y0, t, args=(alpha,))
        x1, x2 = ret.T
        return x1, x2<|MERGE_RESOLUTION|>--- conflicted
+++ resolved
@@ -1,11 +1,6 @@
 import numpy as np
 from scipy.integrate import odeint
-<<<<<<< HEAD
 from typing import Callable, List
-=======
-
-from typing import Callable
->>>>>>> 0023fae4
 
 # TODO Add module description + optional license
 
