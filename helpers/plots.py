import numpy as np
from matplotlib import cm
import matplotlib.pyplot as plt
import pandas as pd
import seaborn as sns
from helpers.math import calc_logistic_map
from matplotlib.axes import Axes
from matplotlib.figure import Figure
from typing import Optional

# TODO Add module description + optional license


def plot_eigenvalues(eigenvalues: np.ndarray, ax: Optional[Axes] = None) -> Axes:
    """Plot eigenvalues in 2D imaginary plane.

    :param eigenvalues: Numpy array of eigenvalues
    :type eigenvalues: np.ndarray
    :param ax: Already existing Axis object to plot on, defaults to None
    :type ax: Optional[Axes], optional
    :return: Axis object with additional scatter plot of eigenvalues
    :rtype: Axes
    """
    if ax is None:
        _, ax = plt.subplots(1, 1)

    ax.scatter(eigenvalues.real, eigenvalues.imag)
    ax.axhline(y=0, color="k")
    ax.axvline(x=0, color="k")
    ax.set_xlabel("Re()")
    ax.set_ylabel("Im()")

    return ax


def plot_phase_portrait(
    mesh_tuple: np.ndarray,
    flow_tuple: np.ndarray,
    density: Optional[float] = 1.0,
    ax: Optional[Axes] = None,
    **kwargs,
) -> Axes:
    """Plot phase portrait.

    :param mesh_tuple: Underlying 2D mesh
    :type mesh_tuple: np.ndarray
    :param flow_tuple: 2D flow tuple
    :type flow_tuple: np.ndarray
    :param density: Density of the points, defaults to 1.0
    :type density: Optional[float], optional
    :param ax: Already existing Axis object to plot on, defaults to None
    :type ax: Optional, optional
    :return: Axis object with additional phase portrait
    :rtype: Axes
    """
    (X1, X2) = mesh_tuple
    (U, V) = flow_tuple

    if ax is None:
        _, ax = plt.subplots(1, 1)

    ax.streamplot(X1, X2, U, V, density=density, **kwargs)
    ax.set_aspect("equal")
    ax.set_xlim([X1[0, 0], X1[-1, -1]])
    ax.set_ylim([X2[0, 0], X2[-1, -1]])

    return ax


def plot_bifurcation(
    parameters: list[float], steady_states: list[float], stabilities: list[str], ax: Optional[Axes] = None
) -> Axes:
    """Plot bifurcation diagram as a scatter plot of the steady states over the parameters where the points are colored
    by their stability value.

    example:
    >>> parameters = [0, 1, 1, 2, 2]
    >>> steady_states = [0, -1, 1, -2, 2]
    >>> stabilities = ["instable", "instable", "stable", "instable", "stable"]
    >>> fig, ax = plt.subplots(1,1)
    >>> ax = plot_bifurcation(parameters, steady_states, stabilities, ax=ax)
    >>> ...
    >>> plt.plot()

    :param parameters: List of parameters of length N
    :type parameters: list[float]
    :param steady_states: List of steady states of length N
    :type steady_states: list[float]
    :param stabilities: List of categorical stabilities of length N
    :type stabilities: list[str]
    :param ax: Already existing Axis object to plot on, defaults to None, defaults to None
    :type ax: Optional[Axes], optional
    :return: Axis object with additional bifurcation diagram
    :rtype: Axes
    """
    df = pd.DataFrame({"parameter": parameters, "steady_state": steady_states, "stability": stabilities})

    if ax is None:
        _, ax = plt.subplots(1, 1)
    ax = sns.scatterplot(data=df, x="parameter", y="steady_state", hue="stability", ax=ax)
    ax.set_xlim([min(parameters), max(parameters)])

    return ax


<<<<<<< HEAD
def plot_logistic_map_bifurcation(r_min: float, r_max: float, x_initial: float, n_iterations: int, n_discard: int) -> None:
    """Plots the bifurcation diagram of the logistic map function in dependence of the growth rate r

    :param r_min: set start point with lower limit of the growth rate 
    :type r_min: float
    :param r_max: set end point with upper limit of the growth rate 
    :type r_max: float
    :param x_initial: set initial population value
    :type x_initial: float
    :param n_iterations: number of iterations for which the population should be analyzed
    :type n_iterations: int
    :param n_discard: number of discarded point for visualization purposes 
    :type n_discard: int
    Adapted from: https://github.com/Alain1405/bifurcation_diagrams/blob/master/Bifurcation%20diagram.py
    """
    r_values = []
    x_values = []
    
    r_range = np.linspace(r_min, r_max, n_iterations)

    for r in r_range:
        x = x_initial
        
        for i in range(n_iterations+n_discard+1):
            if i >= n_discard:
                r_values.append(r)
                x_values.append(x)
                
            x = calc_logistic_map(r,x)

    #visualize
    fig = plt.figure(figsize=(15, 10))
    ax = plt.axes()
    ax.set_title(f"Bifurcation Diagram for $x_{{n + 1}} = rx_{{n}}(1 - x_{{n}})$ for $n_{{iterations}}=${n_iterations},", fontsize=16)
    ax.set_xlabel('r', fontsize=24)
    ax.set_ylabel('$x_{n}$', fontsize=24)
    ax.set_xlim(r_min, r_max)
    ax.set_ylim(0, 1)
    ax.plot(r_values, x_values,',b', alpha=0.5)
    ax.plot(r_values, x_values,',b', alpha=0.5)
    ax.plot(1,0, 'ro', label='Transcritical Bifurcation')
    ax.plot(3,0.665, 'go', label='Period Doubling Bifurcation')
    ax.legend()
    

def plot_logistic_map_orbit(time_stamps: list, r_values: list, *states: np.array) -> None:
    """ Plot the trajectories of multiple logistic map orbits into one plot

    :param time_stamps: List of timestamps at which the orbits are visualized
    :type time_stamps: list
    :param r_values: List of r values used for labeling the corresponding plot
    :type r_values: list
    """
    
    fig = plt.figure(figsize=(15, 10))
    ax = plt.axes()

    ax.set_title(f"Orbit for $x_{{n + 1}} = rx_{{n}}(1 - x_{{n}})$ for  $n_{{iterations}}=${100}", fontsize=16)
    ax.set_xlabel('generation n', fontsize=24)
    ax.set_ylabel('$x_{n}$', fontsize=24)
    ax.set_xlim(0, 100)
    ax.set_ylim(0, 1)

    for i, state in enumerate(states):
        ax.plot(time_stamps, state, label=r_values[i])

    ax.legend()


def plot_logistic_map(r_values: list) -> None:
    """Plot logistic map parabola over different growth rate r values

    :param r_values: list of growth rate r values 
    :type r_values: list
    """
    print(r_values[0])
    x = np.linspace(0, 1)
    y = x

    fig = plt.figure(figsize=(15, 10))
    ax = plt.axes()

    ax.set_title(f"Logistic Map over growth rate r", fontsize=16)
    ax.set_xlim(0, 1)
    ax.set_ylim(0, 1)
    ax.set_xlabel('$x_n$', fontsize=24)
    ax.set_ylabel('$x_{n+1}$', fontsize=24)
    
    for i in range(len(r_values)):
        ax.plot(x, calc_logistic_map(r_values[i],x), label=r_values[i])
    
    ax.plot(x, y, '-k', label="y=x")
    ax.legend()
    

def plot_lorenz_attractor(states: np.ndarray, sigma: float, beta: float, rho: float, x0: np.array, T_end: int, line_width: float) -> None:
    """Plots the trajectory of the Lorentz attractor in a 3D Plot 

    :param states: Matrix containing x,y,z states of the attractor for every timestamp
    :type states: np.ndarray
    :param sigma: [description]
    :param sigma: parameter of lorentz attractor (corresponds to Prandtl-number)
    :type sigma: float
    :param beta: parameter of lorentz attractor
    :type beta: float
    :param rho: parameter of lorentz attractor (corresponds to Rayleigh-number)
    :type rho: float
    :param x0: starting point of the trajectory 
    :type x0: np.array
    :param T_end: Timestamp until the trajectory should be plotted (!=number of time points in plot)
    :type T_end: int
    :param line_width: float to controll the line width of the trajectory
    :type line_width: float
    """

    beta = round(beta, 3)
    sigma = round(sigma, 3)
    rho = round(rho, 3)
    
    ax = plt.figure(figsize=(20, 15)).add_subplot(projection='3d')
    ax.plot(states[:, 0], states[:, 1], states[:, 2], linewidth=line_width, label="Trajectory")
    ax.set_xlabel("X")
    ax.set_ylabel("Y")
    ax.set_zlabel("Z")
    ax.set_title(f"Lorenz Attractor \n $\sigma$={sigma}, " + r'$\beta$'+ f"={beta}," + r'$\rho$'+ f"={rho}\n $X_{{0}}$={x0} $T_{{end}}$={T_end}", fontsize=16)
    ax.plot(x0[0],x0[1],x0[2], 'ro', label='Initial Point')
    ax.plot(states[:, 0][-1], states[:, 1][-1], states[:, 2][-1], 'ko', label='End Point')
    legend = ax.legend()
    for line in legend.get_lines():
        line.set_linewidth(2.0)
    
    plt.show()


def plot_lorenz_orbit(states: np.ndarray, sigma: float, beta: float, rho: float, t_min, t_max) -> None:
    
    beta = round(beta, 3)
    sigma = round(sigma, 3)
    rho = round(rho, 3)

    T = np.linspace(0,1000,states.shape[0])

    fig = plt.figure(figsize=(15, 10))
    ax = plt.axes()
    
    ax.plot(T,states[:, 0],'r',label='X')
    ax.plot(T,states[:, 1],'g',label='Y')
    ax.plot(T,states[:, 2],'b',label='Z')
    ax.set_xlim(t_min,t_max)
    ax.set_xlabel("time t")
    ax.set_title(f"Lorenz orbits over time \n $\sigma$={sigma}, " + r'$\beta$'+ f"={beta}," + r'$\rho$'+ f"={rho}", fontsize=16)
 
    legend = ax.legend()
    for line in legend.get_lines():
        line.set_linewidth(2.0)
    
    plt.show()


def plot_trajectory_difference(x_t_difference: list, T: np.array) -> None:
    """Plots the distance of two trajectories over time 

    :param x_t_difference: list of distance values per time stamp
    :type x_t_difference: list
    :param T: np.array of time stamps for visualization
    :type T: np.array
    """
    
    fig = plt.figure(figsize=(15, 10))
    ax = plt.axes()
    x = np.linalg

    ax.set_title(f"Trajectory Difference", fontsize=16)
    ax.set_xlabel('time t', fontsize=24)
    ax.set_ylabel('$||x(t)-\hat{x}(t)||_2$', fontsize=16)
    ax.set_xlim(0, 1000)
    ax.set_ylim(0, 60)
    ax.axhline(y=1, color='r', linestyle='-', label="Threshold $||x(t)-\hat{x}(t)||_2= 1$")
    ax.plot(T, x_t_difference, label= "Trajectory Difference")
    legend = ax.legend()
=======
def plot_orbit(x1: list[float], x2: list[float], ax: Optional[Axes] = None) -> None:
    """Plot orbit of a system.

    :param x1: First coordinate of the orbit
    :type x1: list[float]
    :param x2: Second coordinate of the orbit
    :type x2: list[float]
    :param ax: Already existing Axis object to plot on, defaults to None
    :type ax: Optional[Axes], optional
    """
    if ax is None:
        _, ax = plt.subplots(1, 1)

    ax.plot(x1, x2, label="Orbit")
    ax.plot(x1[0], x2[0], "ro", label="Initial point")
    return ax


def plot_cusp(
    x_min_max: tuple[float, float], alpha2_min_max: tuple[float, float], elev: int, azim: int
) -> tuple[Figure, Axes]:
    """
    Visualizes the cusp bifurcation

    :param x_min_max: tuple of lower and upper bound for the x values
    :type x_min_max: tuple[float, float]
    :param alpha2_min_max: tuple of lower and upper bound for the alpha values
    :type alpha2_min_max: tuple[float, float]
    :param elev: for rotation of the visualization (elevation of the axes), ‘elev’ stores the elevation angle in the z
        plane
    :type elev: int
    :param azim: for rotation of the visualization (azimuth of the axes), ‘azim’ stores the azimuth angle in the x,y
        plane
    :type azim: int
    :return: Figure and Axes object
    :return: Figure, Axes
    """
    x = np.arange(*x_min_max, 0.01)
    alpha2 = np.arange(*alpha2_min_max, 0.01)
    X, A2 = np.meshgrid(x, alpha2)
    A1 = X ** 3 - A2 * X

    fig = plt.figure(figsize=(8, 8))
    ax = fig.add_subplot(projection="3d")
    ax.plot_surface(A1, A2, X, cmap=cm.viridis)
    ax.set_title("Surface plot of the cusp bifurcation")
    ax.set_xlabel(r"$\alpha_1$")
    ax.set_ylabel(r"$\alpha_2$")
    ax.set_zlabel(r"$x$")
    ax.view_init(elev=elev, azim=azim)
    plt.tight_layout()
    plt.show()

    return fig, ax
>>>>>>> 0023fae4
<|MERGE_RESOLUTION|>--- conflicted
+++ resolved
@@ -103,67 +103,71 @@
     return ax
 
 
-<<<<<<< HEAD
-def plot_logistic_map_bifurcation(r_min: float, r_max: float, x_initial: float, n_iterations: int, n_discard: int) -> None:
+def plot_logistic_map_bifurcation(
+    r_min: float, r_max: float, x_initial: float, n_iterations: int, n_discard: int
+) -> None:
     """Plots the bifurcation diagram of the logistic map function in dependence of the growth rate r
 
-    :param r_min: set start point with lower limit of the growth rate 
+    :param r_min: set start point with lower limit of the growth rate
     :type r_min: float
-    :param r_max: set end point with upper limit of the growth rate 
+    :param r_max: set end point with upper limit of the growth rate
     :type r_max: float
     :param x_initial: set initial population value
     :type x_initial: float
     :param n_iterations: number of iterations for which the population should be analyzed
     :type n_iterations: int
-    :param n_discard: number of discarded point for visualization purposes 
+    :param n_discard: number of discarded point for visualization purposes
     :type n_discard: int
     Adapted from: https://github.com/Alain1405/bifurcation_diagrams/blob/master/Bifurcation%20diagram.py
     """
     r_values = []
     x_values = []
-    
+
     r_range = np.linspace(r_min, r_max, n_iterations)
 
     for r in r_range:
         x = x_initial
-        
-        for i in range(n_iterations+n_discard+1):
+
+        for i in range(n_iterations + n_discard + 1):
             if i >= n_discard:
                 r_values.append(r)
                 x_values.append(x)
-                
-            x = calc_logistic_map(r,x)
-
-    #visualize
-    fig = plt.figure(figsize=(15, 10))
-    ax = plt.axes()
-    ax.set_title(f"Bifurcation Diagram for $x_{{n + 1}} = rx_{{n}}(1 - x_{{n}})$ for $n_{{iterations}}=${n_iterations},", fontsize=16)
-    ax.set_xlabel('r', fontsize=24)
-    ax.set_ylabel('$x_{n}$', fontsize=24)
+
+            x = calc_logistic_map(r, x)
+
+    # visualize
+    fig = plt.figure(figsize=(15, 10))
+    ax = plt.axes()
+    ax.set_title(
+        f"Bifurcation Diagram for $x_{{n + 1}} = rx_{{n}}(1 - x_{{n}})$ for $n_{{iterations}}=${n_iterations},",
+        fontsize=16,
+    )
+    ax.set_xlabel("r", fontsize=24)
+    ax.set_ylabel("$x_{n}$", fontsize=24)
     ax.set_xlim(r_min, r_max)
     ax.set_ylim(0, 1)
-    ax.plot(r_values, x_values,',b', alpha=0.5)
-    ax.plot(r_values, x_values,',b', alpha=0.5)
-    ax.plot(1,0, 'ro', label='Transcritical Bifurcation')
-    ax.plot(3,0.665, 'go', label='Period Doubling Bifurcation')
+    ax.plot(r_values, x_values, ",b", alpha=0.5)
+    ax.plot(r_values, x_values, ",b", alpha=0.5)
+    ax.plot(1, 0, "ro", label="Transcritical Bifurcation")
+    ax.plot(3, 0.665, "go", label="Period Doubling Bifurcation")
     ax.legend()
-    
+
 
 def plot_logistic_map_orbit(time_stamps: list, r_values: list, *states: np.array) -> None:
-    """ Plot the trajectories of multiple logistic map orbits into one plot
+    """Plot the trajectories of multiple logistic map orbits into one plot
 
     :param time_stamps: List of timestamps at which the orbits are visualized
     :type time_stamps: list
     :param r_values: List of r values used for labeling the corresponding plot
     :type r_values: list
     """
-    
+
     fig = plt.figure(figsize=(15, 10))
     ax = plt.axes()
 
     ax.set_title(f"Orbit for $x_{{n + 1}} = rx_{{n}}(1 - x_{{n}})$ for  $n_{{iterations}}=${100}", fontsize=16)
-    ax.set_xlabel('generation n', fontsize=24)
-    ax.set_ylabel('$x_{n}$', fontsize=24)
+    ax.set_xlabel("generation n", fontsize=24)
+    ax.set_ylabel("$x_{n}$", fontsize=24)
     ax.set_xlim(0, 100)
     ax.set_ylim(0, 1)
 
@@ -176,7 +180,7 @@
 def plot_logistic_map(r_values: list) -> None:
     """Plot logistic map parabola over different growth rate r values
 
-    :param r_values: list of growth rate r values 
+    :param r_values: list of growth rate r values
     :type r_values: list
     """
     print(r_values[0])
@@ -186,21 +190,23 @@
     fig = plt.figure(figsize=(15, 10))
     ax = plt.axes()
 
-    ax.set_title(f"Logistic Map over growth rate r", fontsize=16)
+    ax.set_title("Logistic Map over growth rate r", fontsize=16)
     ax.set_xlim(0, 1)
     ax.set_ylim(0, 1)
-    ax.set_xlabel('$x_n$', fontsize=24)
-    ax.set_ylabel('$x_{n+1}$', fontsize=24)
-    
+    ax.set_xlabel("$x_n$", fontsize=24)
+    ax.set_ylabel("$x_{n+1}$", fontsize=24)
+
     for i in range(len(r_values)):
-        ax.plot(x, calc_logistic_map(r_values[i],x), label=r_values[i])
-    
-    ax.plot(x, y, '-k', label="y=x")
+        ax.plot(x, calc_logistic_map(r_values[i], x), label=r_values[i])
+
     ax.legend()
-    
-
-def plot_lorenz_attractor(states: np.ndarray, sigma: float, beta: float, rho: float, x0: np.array, T_end: int, line_width: float) -> None:
-    """Plots the trajectory of the Lorentz attractor in a 3D Plot 
+    ax.plot(x, y, "-k", label="y=x")
+
+
+def plot_lorenz_attractor(
+    states: np.ndarray, sigma: float, beta: float, rho: float, x0: np.array, T_end: int, line_width: float
+) -> None:
+    """Plots the trajectory of the Lorentz attractor in a 3D Plot
 
     :param states: Matrix containing x,y,z states of the attractor for every timestamp
     :type states: np.ndarray
@@ -211,7 +217,7 @@
     :type beta: float
     :param rho: parameter of lorentz attractor (corresponds to Rayleigh-number)
     :type rho: float
-    :param x0: starting point of the trajectory 
+    :param x0: starting point of the trajectory
     :type x0: np.array
     :param T_end: Timestamp until the trajectory should be plotted (!=number of time points in plot)
     :type T_end: int
@@ -222,69 +228,79 @@
     beta = round(beta, 3)
     sigma = round(sigma, 3)
     rho = round(rho, 3)
-    
-    ax = plt.figure(figsize=(20, 15)).add_subplot(projection='3d')
+
+    ax = plt.figure(figsize=(20, 15)).add_subplot(projection="3d")
     ax.plot(states[:, 0], states[:, 1], states[:, 2], linewidth=line_width, label="Trajectory")
     ax.set_xlabel("X")
     ax.set_ylabel("Y")
     ax.set_zlabel("Z")
-    ax.set_title(f"Lorenz Attractor \n $\sigma$={sigma}, " + r'$\beta$'+ f"={beta}," + r'$\rho$'+ f"={rho}\n $X_{{0}}$={x0} $T_{{end}}$={T_end}", fontsize=16)
-    ax.plot(x0[0],x0[1],x0[2], 'ro', label='Initial Point')
-    ax.plot(states[:, 0][-1], states[:, 1][-1], states[:, 2][-1], 'ko', label='End Point')
+    ax.set_title(
+        f"Lorenz Attractor \n $\sigma$={sigma}, "
+        + r"$\beta$"
+        + f"={beta},"
+        + r"$\rho$"
+        + f"={rho}\n $X_{{0}}$={x0} $T_{{end}}$={T_end}",
+        fontsize=16,
+    )
+    ax.plot(x0[0], x0[1], x0[2], "ro", label="Initial Point")
+    ax.plot(states[:, 0][-1], states[:, 1][-1], states[:, 2][-1], "ko", label="End Point")
     legend = ax.legend()
     for line in legend.get_lines():
         line.set_linewidth(2.0)
-    
+
     plt.show()
 
 
 def plot_lorenz_orbit(states: np.ndarray, sigma: float, beta: float, rho: float, t_min, t_max) -> None:
-    
+
     beta = round(beta, 3)
     sigma = round(sigma, 3)
     rho = round(rho, 3)
 
-    T = np.linspace(0,1000,states.shape[0])
-
-    fig = plt.figure(figsize=(15, 10))
-    ax = plt.axes()
-    
-    ax.plot(T,states[:, 0],'r',label='X')
-    ax.plot(T,states[:, 1],'g',label='Y')
-    ax.plot(T,states[:, 2],'b',label='Z')
-    ax.set_xlim(t_min,t_max)
+    T = np.linspace(0, 1000, states.shape[0])
+
+    fig = plt.figure(figsize=(15, 10))
+    ax = plt.axes()
+
+    ax.plot(T, states[:, 0], "r", label="X")
+    ax.plot(T, states[:, 1], "g", label="Y")
+    ax.plot(T, states[:, 2], "b", label="Z")
+    ax.set_xlim(t_min, t_max)
     ax.set_xlabel("time t")
-    ax.set_title(f"Lorenz orbits over time \n $\sigma$={sigma}, " + r'$\beta$'+ f"={beta}," + r'$\rho$'+ f"={rho}", fontsize=16)
- 
+    ax.set_title(
+        f"Lorenz orbits over time \n $\sigma$={sigma}, " + r"$\beta$" + f"={beta}," + r"$\rho$" + f"={rho}", fontsize=16
+    )
+
     legend = ax.legend()
     for line in legend.get_lines():
         line.set_linewidth(2.0)
-    
+
     plt.show()
 
 
 def plot_trajectory_difference(x_t_difference: list, T: np.array) -> None:
-    """Plots the distance of two trajectories over time 
+    """Plots the distance of two trajectories over time
 
     :param x_t_difference: list of distance values per time stamp
     :type x_t_difference: list
     :param T: np.array of time stamps for visualization
     :type T: np.array
     """
-    
+
     fig = plt.figure(figsize=(15, 10))
     ax = plt.axes()
     x = np.linalg
 
     ax.set_title(f"Trajectory Difference", fontsize=16)
-    ax.set_xlabel('time t', fontsize=24)
-    ax.set_ylabel('$||x(t)-\hat{x}(t)||_2$', fontsize=16)
+    ax.set_xlabel("time t", fontsize=24)
+    ax.set_ylabel("$||x(t)-\hat{x}(t)||_2$", fontsize=16)
     ax.set_xlim(0, 1000)
     ax.set_ylim(0, 60)
-    ax.axhline(y=1, color='r', linestyle='-', label="Threshold $||x(t)-\hat{x}(t)||_2= 1$")
-    ax.plot(T, x_t_difference, label= "Trajectory Difference")
+    ax.axhline(y=1, color="r", linestyle="-", label="Threshold $||x(t)-\hat{x}(t)||_2= 1$")
+    ax.plot(T, x_t_difference, label="Trajectory Difference")
     legend = ax.legend()
-=======
+
+
 def plot_orbit(x1: list[float], x2: list[float], ax: Optional[Axes] = None) -> None:
     """Plot orbit of a system.
 
@@ -338,5 +354,4 @@
     plt.tight_layout()
     plt.show()
 
-    return fig, ax
->>>>>>> 0023fae4
+    return fig, ax